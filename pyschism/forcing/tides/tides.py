--- conflicted
+++ resolved
@@ -2,16 +2,22 @@
 from datetime import datetime, timedelta, timezone
 from enum import Enum
 import logging
-import os
-from typing import Union, Callable
+# import os
+from typing import Callable, List, Union
 
 import numpy as np
 
-from pyschism.forcing.tides import bctypes
+# from pyschism.forcing.tides import bctypes
 from pyschism.forcing.tides.tpxo import TPXO
 from pyschism.forcing.tides.hamtide import HAMTIDE
+# from pyschism.forcing.baroclinic.gofs import GOFS
+# from pyschism.forcing.baroclinic.rtofs import RTOFS
 
 _logger = logging.getLogger(__name__)
+
+MAJOR_CONSTITUENTS = ('Q1', 'O1', 'P1', 'K1', 'N2', 'M2', 'S2', 'K2')
+MINOR_CONSTITUENTS = ('Mm', 'Mf', 'M4', 'MN4', 'MS4', '2N2', 'S1')
+ALL_CONSTITUENTS = MAJOR_CONSTITUENTS + MINOR_CONSTITUENTS
 
 
 class TidalDatabase(Enum):
@@ -35,20 +41,20 @@
         return obj.__dict__['active_constituents']
 
 
-class Tides(bctypes.BoundaryCondition):
-
+class Tides(
+        # bctypes.BoundaryCondition
+):
     _active_constituents = ActiveConstituents()
 
     def __init__(
             self,
             elevation: bool = True,
-<<<<<<< HEAD
-            velocity: bool = False,
-            tidal_database: Union[str, TidalDatabase] = TidalDatabase.HAMTIDE,
-=======
             velocity: bool = True,
             tidal_database: Union[str, TidalDatabase] = TidalDatabase.TPXO,
->>>>>>> f5830fc5
+            constituents='all',
+            # subtidal_elevation: bool = False,
+            # subtidal_velocity: bool = False,
+            # subtidal_database: Union[str, SubTidalDatabase] = None,
     ):
         """Main class for requesting tidal boundary forcing for a SCHISM run.
 
@@ -62,18 +68,33 @@
             database (optional): Tidal database to use in order to obtain
                 boundary initial conditions, defaults to TidalDatabase.TPXO
         """
-        super().__init__(
-            iettype=bctypes.InitialElevationType.TIDAL
-            if elevation is True else bctypes.InitialElevationType.NONE,
-            ifltype=bctypes.InitialFlowType.TIDAL
-            if velocity is True else bctypes.InitialFlowType.NONE)
-
-        self.forcing_database = tidal_database
-<<<<<<< HEAD
-        self.use_all()
-=======
-        self.use_major()
->>>>>>> f5830fc5
+        self.elevation = elevation
+        self.velocity = velocity
+        self.tidal_database = tidal_database
+        self._init_constituents(constituents)
+
+    def _init_constituents(self, constituents):
+
+        if isinstance(constituents, str):
+            constituents = [constituents]
+
+        constituents = list(constituents) if constituents is not None else []
+
+        if 'all' in constituents and len(constituents) > 1:
+            raise ValueError('When using all, must only pass one')
+
+        elif 'major' in constituents and len(constituents) > 1:
+            raise ValueError('When using major, must only pass one')
+
+        if 'all' in constituents:
+            self.use_all()
+
+        elif 'major' in constituents:
+            self.use_major()
+
+        else:
+            for constituent in constituents:
+                self.use_constituent(constituent)
 
     def __iter__(self):
         for constituent in self.active_constituents:
@@ -99,15 +120,15 @@
         if constituent.lower() == 'z0':
             return np.full((vertices.shape[0],), float(self._Z0)), \
                     np.full((vertices.shape[0],), 0.)
-        return self.forcing_database.get_elevation(constituent, vertices)
+        return self.tidal_database.get_elevation(constituent, vertices)
 
     def get_velocity(self, constituent, vertices):
         if constituent.lower() == 'z0':
             return tuple(4*[np.full((vertices.shape[0],), 0.)])
-        return self.forcing_database.get_velocity(constituent, vertices)
+        return self.tidal_database.get_velocity(constituent, vertices)
 
     def use_all(self, potential=True, forcing=True):
-        for constituent in self.all_constituents:
+        for constituent in self.tidal_database.constituents:
             if constituent not in self.tidal_potential_amplitudes:
                 potential = False
             self._active_constituents[constituent] = {
@@ -116,8 +137,9 @@
             }
 
     def use_major(self, potential=True, forcing=True):
-        for constituent in self.major_constituents:
-            self.use_constituent(constituent, potential, forcing)
+        for constituent in self.tidal_database.constituents:
+            if constituent in self.major_constituents:
+                self.use_constituent(constituent, potential, forcing)
 
     def use_constituent(self, constituent, potential=True, forcing=True):
         if constituent not in self.constituents:
@@ -477,20 +499,16 @@
     def active_constituents(self):
         return self._active_constituents.copy()
 
-    major_constituents = ('Q1', 'O1', 'P1', 'K1', 'N2', 'M2', 'S2', 'K2')
-
-    minor_constituents = ('Mm', 'Mf', 'M4', 'MN4', 'MS4', '2N2', 'S1')
-
     @property
     def all_constituents(self):
-        if isinstance(self.forcing_database, HAMTIDE):
+        if isinstance(self.tidal_database, HAMTIDE):
             return self.major_constituents
-        elif isinstance(self.forcing_database, TPXO):
+        elif isinstance(self.tidal_database, TPXO):
             return (*self.major_constituents, *self.minor_constituents)
         else:
             raise NotImplementedError(
                 'Unhandled forcing database instance of type '
-                f'{type(self.forcing_database)}')
+                f'{type(self.tidal_database)}')
 
     orbital_frequencies = {
         'M4':      0.0002810378050173,
@@ -688,21 +706,13 @@
         return len(self.get_active_forcing_constituents())
 
     @property
-    def forcing_database(self):
-        return self._forcing_database
-
-    @forcing_database.setter
-    def forcing_database(self, database: str):
+    def tidal_database(self):
+        return self._tidal_database
+
+    @tidal_database.setter
+    def tidal_database(self, database: str):
         if isinstance(database, str):
             database = TidalDatabase[database.upper()].value()
         if isinstance(database, TidalDatabase):
             database = database.value()
-        self._forcing_database = database
-
-    @property
-    def constituents(self):
-        return self.all_constituents
-
-    @property
-    def active_constituents(self):
-        return self._active_constituents.copy()+        self._tidal_database = database