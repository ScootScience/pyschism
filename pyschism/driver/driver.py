from datetime import datetime, timedelta
import os
import pathlib
import subprocess
from typing import Union

from netCDF4 import Dataset
import numpy as np

from pyschism.domain import ModelDomain
from pyschism.driver.makefile import MakefileDriver
from pyschism.enums import Stratification
from pyschism.forcing.tides.bctides import Bctides
from pyschism.forcing.atmosphere import NWS2
from pyschism.param import Param
from pyschism.server import ServerConfig
from pyschism.stations import Stations
from pyschism.mesh.gridgr3 import Albedo,Diffmax,Diffmin,Watertype


class CombineHotstartBinary:

    def __init__(self, path: Union[str, os.PathLike], iteration=None):
        path = pathlib.Path(path)
        if iteration is None:
            combine_hotstart = path.glob('hotstart_[0-9][0-9][0-9][0-9]_*.nc')
            increments = set([file.name.split('_')[-1].split('.nc')[0]
                              for file in combine_hotstart])
            iteration = np.max([int(increment) for increment in increments])
        subprocess.check_call(
            ["combine_hotstart7", '-i', f'{iteration}'], cwd=path)
        self.path = path / f"hotstart_it={iteration}.nc"

    def add_elev_ic(self, hgrid, offset=-0.1):
        nc = Dataset(self.path, 'r+')
        mask = np.logical_and(
                hgrid.values > 0.,
                nc['eta2'][:] < hgrid.values
            )
        idxs = np.where(mask)
        nc['eta2'][idxs] = hgrid.values[idxs] + offset
        nc.close()


class ModelDriver:

    def __init__(
            self,
            model_domain: ModelDomain,
            dt: Union[float, timedelta],
            rnday: Union[float, timedelta],
            ihfskip: int = None,
            dramp: Union[float, timedelta] = None,
            start_date: datetime = None,
            ibc: Union[Stratification, int, str] = Stratification.BAROTROPIC,
            drampbc: Union[float, timedelta] = None,
            stations: Stations = None,
            nspool: Union[int, timedelta] = None,
            nhot_write: Union[int, timedelta, bool] = None,
            server_config: ServerConfig = None,
            combine_hotstart: Union[str, os.PathLike] = None,
            cutoff_depth: float = 50.,
            **surface_outputs
    ):
        """Main driver class used to generate SCHISM input files

        This __init__ calls initialization routines for all SCHISM data inputs
        and prepares them to be dumped to files by the write() method.

        Arguments:
            mesh: :class:`pyschism.domain.ModelDomain`
            param: :class:`pyschism.param.param.Param`
        """
        # init param.nml
        self._param = Param(model_domain, dt, rnday, dramp, start_date, ibc,
                            drampbc, nspool, ihfskip, nhot_write, stations,
                            **surface_outputs)

        # init bctides.in
        self._bctides = Bctides(model_domain, self.param,
                                cutoff_depth=cutoff_depth)

        # init atmospheric data.
        self._nws = model_domain.nws

        # init hydrology data
        self._hydrology = model_domain.hydrology

        # init hotstart file
        self._combine_hotstart = combine_hotstart

        if model_domain.albedo is not None:
            self.param.opt.albedo = 1

        # do same here

        # init Makefile drivers
        self._makefile = MakefileDriver(server_config=server_config)

    def write(
            self,
            output_directory,
            overwrite=False,
            hgrid=True,
            vgrid=True,
            fgrid=True,
            param=True,
            bctides=True,
            nws=True,
            wind_rot=True,
            stations=True,
            use_param_template=False,
            albedo = True,
            diffmax = True,
            diffmin = True,
            watertype = True,
    ):
        """Writes to disk the full set of input files necessary to run SCHISM.
        """
        outdir = pathlib.Path(output_directory)

        if not (outdir / 'outputs').exists():
            (outdir / 'outputs').mkdir(parents=True)

        if hgrid:
            hgrid = 'hgrid.gr3' if hgrid is True else hgrid
            self.model_domain.hgrid.write(outdir / hgrid, overwrite)
            if self.model_domain.ics == 2:
                original_dir = os.getcwd()
                os.chdir(outdir)  # pushd
                try:
                    os.remove('hgrid.ll')
                except OSError:
                    pass
                os.symlink(hgrid, 'hgrid.ll')
                os.chdir(original_dir)  # popd
<<<<<<< HEAD
        # lcui
        if self.model_domain.albedo is not None:
            # self.model_domain.albedo = Albedo.constant(self.model_domain.hgrid, 0.15)
            self.model_domain.albedo.write(outdir / 'albedo.gr3', overwrite)

        if diffmax:
            self.diffmax = Diffmax.constant(self.model_domain.hgrid, 1.0e-6)
            self.diffmax.write(outdir / 'diffmax.gr3', overwrite)

        if diffmin:
            self.diffmin = Diffmax.constant(self.model_domain.hgrid, 1.0)
            self.diffmin.write(outdir / 'diffmin.gr3', overwrite)

        if watertype:
            self.watertype = Diffmax.constant(self.model_domain.hgrid, 1.0)
            self.watertype.write(outdir / 'watertype.gr3', overwrite)

        # lcui
=======
#lcui
        if albedo:
            self.albedo = Albedo.constant(self.model_domain.hgrid, 0.15)
            self.albedo.write(outdir / 'albedo.gr3',overwrite)

        if diffmax:
            self.diffmax = Diffmax.constant(self.model_domain.hgrid, 1.0e-6)
            self.diffmax.write(outdir / 'diffmax.gr3',overwrite)

        if diffmin:
            self.diffmin = Diffmax.constant(self.model_domain.hgrid, 1.0)
            self.diffmin.write(outdir / 'diffmin.gr3',overwrite)

        if watertype:
            self.watertype = Diffmax.constant(self.model_domain.hgrid, 1.0)
            self.watertype.write(outdir / 'watertype.gr3',overwrite)
#lcui
>>>>>>> a345bfe1
        if vgrid:
            vgrid = 'vgrid.in' if vgrid is True else vgrid
            self.model_domain.vgrid.write(outdir / vgrid, overwrite)
        if fgrid:
            fgrid = f'{self.model_domain.fgrid.fname}' if fgrid is True \
                    else fgrid
            self.model_domain.fgrid.write(outdir / fgrid, overwrite)
        if param:
            param = 'param.nml' if param is True else param
            self.param.write(outdir / param, overwrite,
                             use_template=use_param_template)
        if bctides:
            bctides = 'bctides.in' if bctides is True else bctides
            self.bctides.write(outdir / bctides, overwrite)
        if nws:
            if self.nws is not None:
                if isinstance(self.nws, NWS2):
                    self.nws.write(outdir / 'sflux', overwrite,
                                   wind_rot=wind_rot)
                else:
                    self.nws.write(outdir, overwrite)
        if stations:
            if self.stations is not None:
                stations = 'station.in' if stations is True else stations
                self.stations.write(outdir / stations, overwrite)

        for hydrology in self._hydrology:
            hydrology.write(outdir, overwrite)

        if self.hotstart_file is not None:
            hotstart_lnk = outdir / 'hotstart.nc'
            if overwrite is True:
                if hotstart_lnk.exists():
                    hotstart_lnk.unlink()
            os.symlink(os.path.relpath(
                self.hotstart_file, outdir), hotstart_lnk)

        self.makefile.write(outdir / 'Makefile', overwrite)

    @property
    def param(self):
        return self._param

    @property
    def model_domain(self):
        return self.param.model_domain

    @property
    def stations(self):
        return self.param.stations

    @property
    def bctides(self):
        return self._bctides

    @property
    def nws(self):
        return self._nws

    @property
    def hydrology(self):
        return self._hydrology

    @property
    def hotstart_file(self):
        if self._combine_hotstart is not None:
            return self._combine_hotstart.path

    @property
    def makefile(self):
        return self._makefile

    @property
    def _nws(self):
        return self.__nws

    @_nws.setter
    def _nws(self, nws):
        if nws is not None:
            nws(self)
        self.__nws = nws

    @property
    def _combine_hotstart(self):
        return self.__combine_hotstart

    @_combine_hotstart.setter
    def _combine_hotstart(self, combine_hotstart):
        if combine_hotstart is not None:
            combine_hotstart = CombineHotstartBinary(combine_hotstart)
            self.param.opt.ihot = 1
        self.__combine_hotstart = combine_hotstart

    @property
    def _hydrology(self):
        return self.__hydrology

    @_hydrology.setter
    def _hydrology(self, hydrology):
        for forcing in hydrology:
            if callable(forcing):
                forcing(self)
        self.__hydrology = hydrology<|MERGE_RESOLUTION|>--- conflicted
+++ resolved
@@ -15,7 +15,7 @@
 from pyschism.param import Param
 from pyschism.server import ServerConfig
 from pyschism.stations import Stations
-from pyschism.mesh.gridgr3 import Albedo,Diffmax,Diffmin,Watertype
+from pyschism.mesh.gridgr3 import Albedo, Diffmax, Diffmin, Watertype
 
 
 class CombineHotstartBinary:
@@ -134,8 +134,7 @@
                     pass
                 os.symlink(hgrid, 'hgrid.ll')
                 os.chdir(original_dir)  # popd
-<<<<<<< HEAD
-        # lcui
+
         if self.model_domain.albedo is not None:
             # self.model_domain.albedo = Albedo.constant(self.model_domain.hgrid, 0.15)
             self.model_domain.albedo.write(outdir / 'albedo.gr3', overwrite)
@@ -152,26 +151,6 @@
             self.watertype = Diffmax.constant(self.model_domain.hgrid, 1.0)
             self.watertype.write(outdir / 'watertype.gr3', overwrite)
 
-        # lcui
-=======
-#lcui
-        if albedo:
-            self.albedo = Albedo.constant(self.model_domain.hgrid, 0.15)
-            self.albedo.write(outdir / 'albedo.gr3',overwrite)
-
-        if diffmax:
-            self.diffmax = Diffmax.constant(self.model_domain.hgrid, 1.0e-6)
-            self.diffmax.write(outdir / 'diffmax.gr3',overwrite)
-
-        if diffmin:
-            self.diffmin = Diffmax.constant(self.model_domain.hgrid, 1.0)
-            self.diffmin.write(outdir / 'diffmin.gr3',overwrite)
-
-        if watertype:
-            self.watertype = Diffmax.constant(self.model_domain.hgrid, 1.0)
-            self.watertype.write(outdir / 'watertype.gr3',overwrite)
-#lcui
->>>>>>> a345bfe1
         if vgrid:
             vgrid = 'vgrid.in' if vgrid is True else vgrid
             self.model_domain.vgrid.write(outdir / vgrid, overwrite)
